--- conflicted
+++ resolved
@@ -97,7 +97,6 @@
     use super::MessageType;
     use super::AppendPayload;
 
-<<<<<<< HEAD
     #[test]
     fn type_test() {
         let msg: IIDMessage<Option<String>> = IIDMessage::new( MessageType::Data, None);
@@ -105,31 +104,26 @@
         assert_eq!(msg.payload.is_none(), true);
 
         let node: FPBNode<Option<String>> = FPBNode::new();
-        
         assert_eq!(node.node_thread.is_none(), true);
-=======
-
-    fn print_type_of<T>(_: &T) {
-        println!("YATZ {}", std::any::type_name::<T>())
     }
 
-    #[test]
-    fn type_test() {
-
-        let payload = AppendPayload { front: "Front".to_string(), end: "End".to_string()};
-        let serialized = serde_json::to_string(&payload).unwrap();
-        let copy_ser = serialized.clone();
-
-        let msg = IIDMessage::<String>::new(MessageType::Data, Some(serialized));
-        assert_eq!(msg.msg_type(), MessageType::Data);
-        assert_eq!(msg.payload().is_some(), true);
-        assert_eq!((Some(msg.payload()).unwrap().clone()).unwrap().as_str(), copy_ser.as_str());
-
-        let node = FPBNode::<String>::new();
-        assert_eq!(!node.node_thread.is_some(), true);
->>>>>>> a0c30d5c
-        assert_eq!(node.state, NodeState::Quiescent);
-    }
+    // #[test]
+    // fn type_test() {
+    // 
+    //     let payload = AppendPayload { front: "Front".to_string(), end: "End".to_string()};
+    //     let serialized = serde_json::to_string(&payload).unwrap();
+    //     let copy_ser = serialized.clone();
+    // 
+    //     let msg = IIDMessage::<String>::new(MessageType::Data, Some(serialized));
+    //     assert_eq!(msg.msg_type(), MessageType::Data);
+    //     assert_eq!(msg.payload().is_some(), true);
+    //     assert_eq!((Some(msg.payload()).unwrap().clone()).unwrap().as_str(), copy_ser.as_str());
+    // 
+    //     let node = FPBNode::<String>::new();
+    //     assert_eq!(!node.node_thread.is_some(), true);
+ 
+    //     assert_eq!(node.state, NodeState::Quiescent);
+    // }
 }
 
 
